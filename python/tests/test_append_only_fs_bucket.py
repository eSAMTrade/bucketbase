import tempfile
import threading
import time
import unittest
from io import BytesIO
from pathlib import Path

from bucketbase import MemoryBucket
from bucketbase.fs_bucket import AppendOnlyFSBucket, FSBucket


class TestAppendOnlyFSBucket(unittest.TestCase):
    def setUp(self):
        # Create a temporary directory for lock files
        self.temp_dir = tempfile.TemporaryDirectory()

        base_bucket_path = Path(self.temp_dir.name)
        self.locks_path = base_bucket_path / FSBucket.BUCKETBASE_TMP_DIR_NAME / "__locks__"
        self.base_bucket = MemoryBucket()

    def tearDown(self):
        # Cleanup the temporary directory
        self.temp_dir.cleanup()

    def test_put_object_creates_lock(self):
        base_bucket_put_calls = []
        object_name = "dir1/dir2/test_object"
        lock_file_path = self.locks_path / (object_name.replace(AppendOnlyFSBucket.SEP, FSBucket.TEMP_SEP) + ".lock")
        content = b"test content"

        class MockMemBucket(MemoryBucket):
            def __init__(self):
                super().__init__()

            def put_object(self2, name, content):
                print(f"put_object: {name}")
                self.assertTrue(lock_file_path.exists())
                super().put_object(name, content)
                base_bucket_put_calls.append((name, content))

        mock_base_bucket = MockMemBucket()
        bucket_in_test = AppendOnlyFSBucket(mock_base_bucket, self.locks_path)

        # put object is expected to create a lock file before calling base_bucket.put_object, and remove it after
        bucket_in_test.put_object(object_name, content)

        self.assertFalse(lock_file_path.exists())
        self.assertEqual(base_bucket_put_calls, [(object_name, content)])

    def test_put_object_twice_raises_exception(self):
        bucket_in_test = AppendOnlyFSBucket(self.base_bucket, self.locks_path)
        object_name = "dir1/dir2/test_object"
        content = b"test content"
        bucket_in_test.put_object(object_name, content)
        with self.assertRaises(IOError):
            bucket_in_test.put_object(object_name, content)
        with self.assertRaises(IOError):
            bucket_in_test.put_object_stream(object_name, content)

    def test_put_object_stream_twice_raises_exception(self):
        bucket_in_test = AppendOnlyFSBucket(self.base_bucket, self.locks_path)
        object_name = "dir1/dir2/test_object"
        content = b"test content"
        stream = BytesIO(content)
        bucket_in_test.put_object_stream(object_name, stream)
        with self.assertRaises(IOError):
            bucket_in_test.put_object(object_name, content)
        with self.assertRaises(IOError):
            bucket_in_test.put_object_stream(object_name, stream)

    def test_put_objects_on_existing_object_raises_exception(self):
        bucket_in_test = AppendOnlyFSBucket(self.base_bucket, self.locks_path)
        object_name = "dir1/dir2/test_object"
        content = b"test content"
        stream = BytesIO(content)
        self.base_bucket.put_object(object_name, content)
        with self.assertRaises(IOError):
            bucket_in_test.put_object(object_name, content)
        with self.assertRaises(IOError):
            bucket_in_test.put_object_stream(object_name, stream)

    def test_lock_object_creates_lock_and_unlock_releases(self):
        bucket_in_test = AppendOnlyFSBucket(self.base_bucket, self.locks_path)
        object_name = "dir1/dir2/test_object"

        # Attempt to lock the object
        bucket_in_test._lock_object(object_name)

        # Check if the lock file was created
        lock_file_path = self.locks_path / (object_name.replace(bucket_in_test.SEP, FSBucket.TEMP_SEP) + ".lock")
        self.assertTrue(lock_file_path.exists())

        bucket_in_test._unlock_object(object_name)
        self.assertFalse(lock_file_path.exists())

    def test_unlocking_unlocked_object_raises_assertion(self):
        bucket_in_test = AppendOnlyFSBucket(self.base_bucket, self.locks_path)
        object_name = "dir1/dir2/non_locked_object"

        # Expect an assertion error when trying to unlock an object that wasn't locked
        with self.assertRaises(RuntimeError) as e:
            bucket_in_test._unlock_object(object_name)
        self.assertEqual(str(e.exception), "Object dir1/dir2/non_locked_object is not locked")

    def test_get_after_put_object(self):
        bucket_in_test = AppendOnlyFSBucket(self.base_bucket, self.locks_path)
        object_name = "dir1/dir2/test_object"
        content = b"test content"
        bucket_in_test.put_object(object_name, content)
        retrieved_content = bucket_in_test.get_object(object_name)
        self.assertEqual(retrieved_content, content)
        obj_stream = bucket_in_test.get_object_stream(object_name)
        with obj_stream as stream:
            retrieved_content_stream_content = stream.read()
        self.assertEqual(retrieved_content_stream_content, content)

    def test_lock_object_with_threads(self):
        bucket_in_test = AppendOnlyFSBucket(self.base_bucket, self.locks_path)
        object_name = "shared_object"
        lock_acquired = [False, False]  # To track lock acquisition in threads

        def lock_and_release_first():
            bucket_in_test._lock_object(object_name)
            lock_acquired[0] = True
            time.sleep(0.1)  # Simulate work by sleeping
            bucket_in_test._unlock_object(object_name)
            lock_acquired[0] = False

        def wait_and_lock_second():
            time.sleep(0.001)  # Ensure this runs after the first thread has acquired the lock
            t1 = time.time()
            bucket_in_test._lock_object(object_name)
            t2 = time.time()
            print(f"Time taken to acquire lock: {t2 - t1}")
            self.assertTrue(t2 - t1 > 0.1, "The second thread should have waited for the first thread to release the lock")
            lock_acquired[1] = True  # Should only reach here after the first thread releases the lock
            bucket_in_test._unlock_object(object_name)

        # Create threads
        thread1 = threading.Thread(target=lock_and_release_first)
        thread1.start()

        thread2 = threading.Thread(target=wait_and_lock_second)
        thread2.start()

        # Wait for both threads to complete
        thread1.join()
        thread2.join()

        # Verify that both threads were able to acquire the lock
        self.assertFalse(lock_acquired[0], "The first thread should have released the lock")
        self.assertTrue(lock_acquired[1], "The second thread should have acquired the lock after the first thread released it")

<<<<<<< HEAD
    def test_exists(self):
        bucket_in_test = AppendOnlyFSBucket(self.base_bucket, self.locks_path)
        object_name = "test_object"
        content = b"test content"
        self.assertFalse(bucket_in_test.exists(object_name))
        self.base_bucket.put_object(object_name, content)
        self.assertTrue(bucket_in_test.exists(object_name))

    def test_get_size(self):
        bucket_in_test = AppendOnlyFSBucket(self.base_bucket, self.locks_path)
        object_name = "test_object"
        content = b"test content"

        with self.assertRaises(FileNotFoundError):
            bucket_in_test.get_size(object_name)

        self.base_bucket.put_object(object_name, content)

        size = bucket_in_test.get_size(object_name)
        self.assertEqual(size, len(content))
=======
    def test_get_size(self):
        bucket = AppendOnlyFSBucket(self.mem_base_bucket, self.locks_path)
        object_name = "test_object"
        content = b"test content"

        bucket.put_object(object_name, content)

        size = bucket.get_size(object_name)
        self.assertEqual(size, len(content))

        with self.assertRaises(FileNotFoundError):
            bucket.get_size(f"non_existent_object")
>>>>>>> 60dcdfc8
<|MERGE_RESOLUTION|>--- conflicted
+++ resolved
@@ -151,28 +151,6 @@
         self.assertFalse(lock_acquired[0], "The first thread should have released the lock")
         self.assertTrue(lock_acquired[1], "The second thread should have acquired the lock after the first thread released it")
 
-<<<<<<< HEAD
-    def test_exists(self):
-        bucket_in_test = AppendOnlyFSBucket(self.base_bucket, self.locks_path)
-        object_name = "test_object"
-        content = b"test content"
-        self.assertFalse(bucket_in_test.exists(object_name))
-        self.base_bucket.put_object(object_name, content)
-        self.assertTrue(bucket_in_test.exists(object_name))
-
-    def test_get_size(self):
-        bucket_in_test = AppendOnlyFSBucket(self.base_bucket, self.locks_path)
-        object_name = "test_object"
-        content = b"test content"
-
-        with self.assertRaises(FileNotFoundError):
-            bucket_in_test.get_size(object_name)
-
-        self.base_bucket.put_object(object_name, content)
-
-        size = bucket_in_test.get_size(object_name)
-        self.assertEqual(size, len(content))
-=======
     def test_get_size(self):
         bucket = AppendOnlyFSBucket(self.mem_base_bucket, self.locks_path)
         object_name = "test_object"
@@ -185,4 +163,24 @@
 
         with self.assertRaises(FileNotFoundError):
             bucket.get_size(f"non_existent_object")
->>>>>>> 60dcdfc8
+
+    def test_exists(self):
+        bucket_in_test = AppendOnlyFSBucket(self.base_bucket, self.locks_path)
+        object_name = "test_object"
+        content = b"test content"
+        self.assertFalse(bucket_in_test.exists(object_name))
+        self.base_bucket.put_object(object_name, content)
+        self.assertTrue(bucket_in_test.exists(object_name))
+
+    def test_get_size_write_to_tempdir_first(self):
+        bucket_in_test = AppendOnlyFSBucket(self.base_bucket, self.locks_path)
+        object_name = "test_object"
+        content = b"test content"
+
+        with self.assertRaises(FileNotFoundError):
+            bucket_in_test.get_size(object_name)
+
+        self.base_bucket.put_object(object_name, content)
+
+        size = bucket_in_test.get_size(object_name)
+        self.assertEqual(size, len(content))