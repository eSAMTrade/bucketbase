--- conflicted
+++ resolved
@@ -2,7 +2,7 @@
 from unittest import TestCase
 from unittest.mock import patch
 
-from minio.helpers import MIN_PART_SIZE, MAX_PART_SIZE
+from minio.helpers import MAX_PART_SIZE, MIN_PART_SIZE
 
 from bucketbase.minio_bucket import MinioBucket, build_minio_client
 from tests.bucket_tester import IBucketTester
@@ -72,16 +72,12 @@
     def test_open_write_without_proper_close(self):
         self.tester.test_open_write_without_proper_close()
 
-<<<<<<< HEAD
-    def test_regression_parquet_by_AMX(self):
-        self.tester.test_regression_parquet_by_AMX()
-=======
     def _test_part_size_used(self, bucket: MinioBucket, expected_part_size: int):
-        with patch.object(bucket._minio_client, 'put_object') as mock_put:
+        with patch.object(bucket._minio_client, "put_object") as mock_put:
             stream = io.BytesIO(b"test data")
             bucket.put_object_stream("test.txt", stream)
             call_kwargs = mock_put.call_args.kwargs
-            self.assertEqual(call_kwargs['part_size'], expected_part_size)
+            self.assertEqual(call_kwargs["part_size"], expected_part_size)
 
     def test_default_part_size_used_in_put_object_stream(self):
         self._test_part_size_used(self.bucket, MinioBucket.DEFAULT_PART_SIZE)
@@ -99,4 +95,6 @@
 
         with self.assertRaisesRegex(ValueError, regex):
             MinioBucket(CONFIG.MINIO_DEV_TESTS_BUCKET, self.minio_client, part_size=MAX_PART_SIZE + 1)
->>>>>>> 64b34716
+
+    def test_regression_parquet_by_AMX(self):
+        self.tester.test_regression_parquet_by_AMX()