--- conflicted
+++ resolved
@@ -1,10 +1,6 @@
 [tool.poetry]
 name = "bucketbase"
-<<<<<<< HEAD
 version = "1.4.2"  # do not edit manually. kept in sync with `tool.commitizen` config via automation
-=======
-version = "1.4.1"  # do not edit manually. kept in sync with `tool.commitizen` config via automation
->>>>>>> d8eb01a2
 description = "bucketbase"
 authors = ["Andrei Suiu <andrei.suiu@gmail.com>"]
 repository = "https://github.com/asuiu/bucketbase"
@@ -17,7 +13,7 @@
 streamerate = ">=1.1.4"
 pyxtension = ">=1.17.1"
 StrEnum = ">=0.4.0"
-filelock = ">3.0.12"
+filelock= ">3.0.12"
 minio = { version = ">=7.2.4", optional = true }
 multiminio = { version = ">=1.0.2", optional = true }
 
@@ -29,12 +25,8 @@
 minio = "^7.2.15"
 multiminio = "^1.0.2"
 tsx = ">=0.1.16"
-<<<<<<< HEAD
 pyarrow = ">=21.0.0"
-
-=======
 twine = ">=6.1.0"
->>>>>>> d8eb01a2
 
 [tool.black]
 line-length = 160
