import io
import os
import re
import uuid
from abc import ABC, abstractmethod
from dataclasses import dataclass
from pathlib import PurePosixPath, Path
from typing import Tuple, Optional, Union, Iterable, BinaryIO

from pyxtension import PydanticValidated, validate
from streamerate import slist
from typing_extensions import Self

from bucketbase.errors import DeleteError

# Source: https://docs.aws.amazon.com/AmazonS3/latest/userguide/object-keys.html
# As an exception - we won't allow "*" as a valid character in the name due to complications with the file systems
S3_NAME_CHARS_NO_SEP = r"\w!\-\.')("
<<<<<<< HEAD
=======
S3_NAME_SAFE_RE = rf"^[{S3_NAME_CHARS_NO_SEP}][{S3_NAME_CHARS_NO_SEP}/]+$"
>>>>>>> 60dcdfc8

@dataclass(frozen=True)
class ShallowListing:
    """
    :param objects: list of object names, as PurePosixPath
    :param prefixes: list of prefixes (equivalent to directories on FileSystems) as strings, ending with "/"
    """
    objects: slist[PurePosixPath]
    prefixes: slist[str]

class ObjectStream:
    def __init__(self, stream: BinaryIO, name: PurePosixPath) -> None:
        self._stream = stream
        self._name = name

    def __enter__(self) -> BinaryIO:
        return self._stream

    def __exit__(self, exc_type, exc_val, exc_tb) -> None:
        self._stream.close()

class IBucket(PydanticValidated, ABC):
    """
    This class is intended to be a base class for all object storage implementations.
    - it should not have any minio specific code
    - it should use only PurePosixPath as the object_name
    - it should not use bucket concept as it is not applicable to all object storage implementations.
        - Every instance of the this class will be associated with a single bucket for the lifetime of the instance.
    - No retries to the underlying storage (like Minio) can be used, since this should be done by the underlying Minio client
    """

    SEP = "/"
    SPLIT_PREFIX_RE = re.compile(rf"^((?:[{S3_NAME_CHARS_NO_SEP}]+/)*)([{S3_NAME_CHARS_NO_SEP}]*)$")
    OBJ_NAME_RE = re.compile(rf"^(?:[{S3_NAME_CHARS_NO_SEP}]+/)*[{S3_NAME_CHARS_NO_SEP}]+$")
    PREFIX_RE = re.compile(rf"^(?:[{S3_NAME_CHARS_NO_SEP}]+/)*[{S3_NAME_CHARS_NO_SEP}]*$")
    DEFAULT_ENCODING = "utf-8"
    MINIO_PATH_TEMP_SUFFIX_LEN = 43  # Minio will add to any downloaded path a `stat.etag + '.part.minio'` suffix
    WINDOWS_MAX_PATH = 260

    @staticmethod
    def _split_prefix(prefix: PurePosixPath | str) -> Tuple[Optional[str], Optional[str]]:
        """
        Validates & splits the given prefix into a "directory path" and a prefix.
        Throws ValueError if the prefix is invalid, thus this can be used to validate the prefix.

        :param prefix: prefix of objects to list. prefix can end with /, but use `str` as `PurePosixPath` will remove the trailing "/"
        :return: a tuple of (directory_path, name_prefix)
        """
        s_prefix = str(prefix)
        if s_prefix == "":
            return "", ""
        m = IBucket.SPLIT_PREFIX_RE.match(s_prefix)
        if m:
            dir_prefix = m.group(1) or ""
            name_prefix = m.group(2)
            assert isinstance(name_prefix, str)
            return dir_prefix, name_prefix
        raise ValueError(f"Invalid S3 prefix: {prefix}")

    @staticmethod
    def _encode_content(content: Union[str, bytes, bytearray]) -> bytes:
        """
        Encodes the given content to bytes using the default encoding if necessary.

        :param content: Content to encode, can be string, bytes or bytearray
        :return: Encoded content as bytes
        :raises ValueError: If content is not of type str, bytes or bytearray
        """
        validate(isinstance(content, (str, bytes, bytearray)), f"content must be str, bytes or bytearray, but got {type(content)}")
        return content if isinstance(content, (bytes, bytearray)) else content.encode(IBucket.DEFAULT_ENCODING)

    @staticmethod
    def _validate_name(name: PurePosixPath | str) -> str:
        """
        Validates the given object name.
        Throws ValueError if the object name is invalid, thus this can be used to validate the object name.

        :param name: Object name to validate
        :return: Validated object name as string
        :raises ValueError: If the object name is invalid
        """
        if isinstance(name, PurePosixPath):
            name = str(name)
        validate(IBucket.OBJ_NAME_RE.match(name), f"Invalid S3 object name: {name}")
        return name

    @staticmethod
    def _validate_prefix(prefix: PurePosixPath | str) -> str:
        """
        Validates the given prefix.
        Throws ValueError if the prefix is invalid, thus this can be used to validate the prefix.

        :param prefix: Prefix to validate
        :return: Validated prefix as string
        :raises ValueError: If the prefix is invalid
        """
        if isinstance(prefix, PurePosixPath):
            prefix = str(prefix)
        validate(IBucket.PREFIX_RE.match(prefix), f"Invalid S3 prefix: {prefix}")
        return prefix

    @abstractmethod
    def put_object(self, name: PurePosixPath | str, content: Union[str, bytes, bytearray]) -> None:
        """
        Stores an object with the given name and content.

        :param name: Name of the object to store
        :param content: Content to store, can be string, bytes or bytearray
        :raises ValueError: If name is invalid or content is of wrong type
        """
        raise NotImplementedError()

    @abstractmethod
    def put_object_stream(self, name: PurePosixPath | str, stream: BinaryIO) -> None:
        """
        Stores an object with the given name using a stream as content source.

        :param name: Name of the object to store
        :param stream: Binary stream containing the object's content
        :raises ValueError: If name is invalid
        :raises IOError: If stream operations fail
        """
        raise NotImplementedError()

    @abstractmethod
    def get_object(self, name: PurePosixPath | str) -> bytes:
        """
        Retrieves the content of an object.

        :param name: Name of the object to retrieve
        :return: Object content as bytes
        :raises FileNotFoundError: If the object is not found
        :raises ValueError: If name is invalid
        """
        raise NotImplementedError()

    @abstractmethod
    def get_object_stream(self, name: PurePosixPath | str) -> ObjectStream:
        """
        Retrieves a stream for reading the object's content.

        :param name: Name of the object to retrieve
        :return: ObjectStream instance for reading the content
        :raises FileNotFoundError: If the object is not found
        :raises ValueError: If name is invalid
        """
        raise NotImplementedError()

    @abstractmethod
    def get_size(self, name: PurePosixPath | str) -> int:
        """
        Gets the size of an object in bytes.

        :param name: Name of the object
        :return: Size of the object in bytes
        :raises FileNotFoundError: If the object is not found
        :raises ValueError: If name is invalid
        """
        raise NotImplementedError()

    @abstractmethod
    def get_size(self, name: PurePosixPath | str) -> int:
        raise NotImplementedError()

    def fput_object(self, name: PurePosixPath | str, file_path: Path) -> None:
        """
        Stores the content of a file as an object.

        :param name: Name of the object to store
        :param file_path: Path to the file to store
        :raises ValueError: If name is invalid
        :raises IOError: If file operations fail
        """
        content = file_path.read_bytes()
        self.put_object(name, content)

    def fget_object(self, name: PurePosixPath | str, file_path: Path) -> None:
        """
        Downloads an object's content to a file.

        :param name: Name of the object to retrieve
        :param file_path: Path where to save the object's content
        :raises FileNotFoundError: If the object is not found
        :raises ValueError: If name is invalid or path length exceeds Windows limitations
        :raises IOError: If file operations fail
        """
        random_suffix = uuid.uuid4().hex[:8]
        tmp_file_path = file_path.parent / f"_{file_path.name}.{random_suffix}.part"

        try:
            response = self.get_object(name)
            tmp_file_path.write_bytes(response)
            if os.path.exists(file_path):
                os.remove(file_path)  # For windows compatibility.
            os.rename(tmp_file_path, file_path)
        except FileNotFoundError as exc:
            if os.name == "nt":
                if len(str(tmp_file_path)) >= self.WINDOWS_MAX_PATH - self.MINIO_PATH_TEMP_SUFFIX_LEN:
                    raise ValueError(
                        "Reduce the Minio cache path length, Windows has limitation on the path length. "
                        "More details here: https://docs.python.org/3/using/windows.html#removing-the-max-path-limitation"
                    ) from exc
            raise

        finally:
            if tmp_file_path.exists():
                tmp_file_path.unlink(missing_ok=True)

    def remove_prefix(self, prefix: PurePosixPath | str) -> None:
        """
        Removes all objects with given prefix. Prefix can be empty ("") to remove all objects in the bucket.
        """
        objects = self.list_objects(prefix)
        self.remove_objects(objects)

    @abstractmethod
    def list_objects(self, prefix: PurePosixPath | str = "") -> slist[PurePosixPath]:
        """
        Performs a deep/recursive listing of all objects with given prefix.
        It will return the complete list of objects, even if they are in subdirectories, and event if the list is huge (it will perform pagination).

        :param prefix: prefix of objects to list. prefix can be empty ("")end with /, but use `str` as `PurePosixPath` will remove the trailing "/"
        :raises ValueError: if the prefix is invalid
        """
        raise NotImplementedError()

    @abstractmethod
    def shallow_list_objects(self, prefix: PurePosixPath | str = "") -> ShallowListing:
        """
        Performs a non-recursive listing of all objects with given prefix.
        It will return a `ShallowListing` object, which contains a list of objects and a list of common prefixes (equivalent to directories on FileSystems).

        :param prefix: prefix of objects to list. prefix can be empty ("")end with /, but use `str` as `PurePosixPath` will remove the trailing "/"
        :raises ValueError: if the prefix is invalid
        """
        raise NotImplementedError()

    @abstractmethod
    def exists(self, name: PurePosixPath | str) -> bool:
        raise NotImplementedError()

    @abstractmethod
    def remove_objects(self, names: Iterable[PurePosixPath | str]) -> slist[DeleteError]:
        """
        This does not return an error when a specified file doesn't exist in the bucket
        It's by design and is consistent with the behavior of similar APIs in Amazon S3.
        This design choice is made for a few reasons: Idempotency, Simplification of Client Logic, Security and Privacy, etc..
        """
        raise NotImplementedError()

    def copy_prefix(self, dst_bucket: Self, src_prefix: PurePosixPath | str, dst_prefix: PurePosixPath | str = "", threads: int = 1) -> None:
        """
        Copies all objects with given src_prefix to the dst_prefix, from self to dest_bucket.
        """
        validate(threads > 0, "threads must be greater than 0")
        src_objects = self.list_objects(src_prefix).to_list()
        if not isinstance(dst_prefix, str):
            dst_prefix = str(dst_prefix)
        if not isinstance(src_prefix, str):
            src_prefix = str(src_prefix)
        src_pref_len = len(src_prefix)

        def _copy_object(src_obj: PurePosixPath | str) -> None:
            obj = str(src_obj)
            assert obj.startswith(src_prefix)
            name = dst_prefix + obj[src_pref_len:]
            if name.startswith("/"):
                name = name[1:]
            dst_bucket.put_object(name, self.get_object(src_obj))

        max_threads = max(1, min(threads, len(src_objects)))
        src_objects.fastmap(_copy_object, poolSize=max_threads).size()

    def move_prefix(self, dst_bucket: Self, src_prefix: PurePosixPath | str, dst_prefix: PurePosixPath | str = "", threads: int = 1) -> None:
        """
        Moves all objects with given src_prefix to the dst_prefix, from src_bucket to self.
        """
        self.copy_prefix(dst_bucket, src_prefix, dst_prefix, threads)
        self.remove_prefix(src_prefix)


class AbstractAppendOnlySynchronizedBucket(IBucket):
    """
    This class implements a synchronized, append-only bucket that wraps another bucket.
    It's useful for implementing a Bucket having a local FS cache and a remote storage, where the cache is shared between multiple processes,
    requiring synchronization of access to the LocalFS cache.

    Key characteristics:
    - Append-only: Objects cannot be modified once created
    - Synchronized: Uses locking to prevent concurrent access to the same object
    - Delegating: All operations are delegated to the underlying base bucket
    - No deletion: remove_objects operation is not supported

    The locking mechanism is implemented by the concrete subclasses through _lock_object and _unlock_object methods.
    """

    def __init__(self, base_bucket: IBucket) -> None:
        """
        Initialize the synchronized bucket with a base bucket.

        :param base_bucket: The underlying bucket to which operations will be delegated
        """
        self._base_bucket = base_bucket

    def put_object(self, name: PurePosixPath | str, content: Union[str, bytes, bytearray]) -> None:
        """
        Stores an object with the given name and content in a synchronized manner.
        Prevents concurrent writes to the same object.

        :param name: Name of the object to store
        :param content: Content to store, can be string, bytes or bytearray
        :raises ValueError: If name is invalid or content is of wrong type
        :raises io.UnsupportedOperation: If the object already exists
        """
        self._lock_object(name)
        if self._base_bucket.exists(name):
            raise io.UnsupportedOperation(f"Object {name} already exists in AppendOnlySynchronizedBucket")
        try:
            self._base_bucket.put_object(name, content)
        finally:
            self._unlock_object(name)

    def put_object_stream(self, name: PurePosixPath | str, stream: BinaryIO) -> None:
        """
        Stores an object with the given name using a stream as content source in a synchronized manner.
        Prevents concurrent writes to the same object.

        :param name: Name of the object to store
        :param stream: Binary stream containing the object's content
        :raises ValueError: If name is invalid
        :raises io.UnsupportedOperation: If the object already exists
        :raises IOError: If stream operations fail
        """
        self._lock_object(name)
        if self._base_bucket.exists(name):
            raise io.UnsupportedOperation(f"Object {name} already exists in AppendOnlySynchronizedBucket")
        try:
            self._base_bucket.put_object_stream(name, stream)
        finally:
            self._unlock_object(name)

    def get_object(self, name: PurePosixPath | str) -> bytes:
        """
        Retrieves the content of an object in a synchronized manner.
        Only locks if the object doesn't exist (to prevent race conditions during creation).

        :param name: Name of the object to retrieve
        :return: Object content as bytes
        :raises FileNotFoundError: If the object is not found
        :raises ValueError: If name is invalid
        """
        if self.exists(name):
            return self._base_bucket.get_object(name)
        self._lock_object(name)
        try:
            return self._base_bucket.get_object(name)
        finally:
            self._unlock_object(name)

    def get_size(self, name: PurePosixPath | str) -> int:
        return self._base_bucket.get_size(name)

    def get_size(self, name: PurePosixPath | str) -> int:
        return self._base_bucket.get_size(name)

    def get_object_stream(self, name: PurePosixPath | str) -> ObjectStream:
        """
        Retrieves a stream for reading the object's content in a synchronized manner.
        Only locks if the object doesn't exist (to prevent race conditions during creation).

        :param name: Name of the object to retrieve
        :return: ObjectStream instance for reading the content
        :raises FileNotFoundError: If the object is not found
        :raises ValueError: If name is invalid
        """
        if self.exists(name):
            return self._base_bucket.get_object_stream(name)
        self._lock_object(name)
        try:
            return self._base_bucket.get_object_stream(name)
        finally:
            self._unlock_object(name)

    def list_objects(self, prefix: PurePosixPath | str = "") -> slist[PurePosixPath]:
        """
        Lists all objects with the given prefix.
        No synchronization needed as this is a read-only operation.

        :param prefix: Prefix of objects to list
        :return: List of object names as PurePosixPath
        :raises ValueError: If prefix is invalid
        """
        return self._base_bucket.list_objects(prefix)

    def shallow_list_objects(self, prefix: PurePosixPath | str = "") -> ShallowListing:
        """
        Lists objects and prefixes at the current level with the given prefix.
        No synchronization needed as this is a read-only operation.

        :param prefix: Prefix of objects to list
        :return: ShallowListing containing objects and prefixes at the current level
        :raises ValueError: If prefix is invalid
        """
        return self._base_bucket.shallow_list_objects(prefix)

    def exists(self, name: PurePosixPath | str) -> bool:
        """
        Checks if an object exists.

        :param name: Name of the object to check
        :return: True if the object exists, False otherwise
        :raises ValueError: If name is invalid
        """
        return self._base_bucket.exists(name)

    def remove_objects(self, names: Iterable[PurePosixPath | str]) -> slist[DeleteError]:
        """
        Not supported in append-only buckets.

        :param names: Names of objects to remove
        :raises io.UnsupportedOperation: Always, as remove_objects is not supported
        """
        raise io.UnsupportedOperation("remove_objects is not supported for AbstractAppendOnlySynchronizedBucket")

    @abstractmethod
    def _lock_object(self, name: PurePosixPath | str) -> None:
        """
        Acquires a lock for the specified object.
        Must be implemented by concrete subclasses.

        :param name: Name of the object to lock
        """
        raise NotImplementedError()

    @abstractmethod
    def _unlock_object(self, name: PurePosixPath | str) -> None:
        """
        Releases the lock for the specified object.
        Must be implemented by concrete subclasses.

        :param name: Name of the object to unlock
        """
        raise NotImplementedError()<|MERGE_RESOLUTION|>--- conflicted
+++ resolved
@@ -16,10 +16,6 @@
 # Source: https://docs.aws.amazon.com/AmazonS3/latest/userguide/object-keys.html
 # As an exception - we won't allow "*" as a valid character in the name due to complications with the file systems
 S3_NAME_CHARS_NO_SEP = r"\w!\-\.')("
-<<<<<<< HEAD
-=======
-S3_NAME_SAFE_RE = rf"^[{S3_NAME_CHARS_NO_SEP}][{S3_NAME_CHARS_NO_SEP}/]+$"
->>>>>>> 60dcdfc8
 
 @dataclass(frozen=True)
 class ShallowListing:
