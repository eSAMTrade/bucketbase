import io
import os
import re
import uuid
from abc import ABC, abstractmethod
from dataclasses import dataclass
from pathlib import PurePosixPath, Path
from typing import Tuple, Optional, Union, Iterable, BinaryIO

from pyxtension import PydanticValidated, validate
from streamerate import slist
from typing_extensions import Self

from bucketbase.errors import DeleteError

# Source: https://docs.aws.amazon.com/AmazonS3/latest/userguide/object-keys.html
# As an exception - we won't allow "*" as a valid character in the name due to complications with the file systems
S3_NAME_CHARS_NO_SEP = r"\w!\-\.')("

@dataclass(frozen=True)
class ShallowListing:
    """
    :param objects: list of object names, as PurePosixPath
    :param prefixes: list of prefixes (equivalent to directories on FileSystems) as strings, ending with "/"
    """
    objects: slist[PurePosixPath]
    prefixes: slist[str]

class ObjectStream:
    def __init__(self, stream: BinaryIO, name: PurePosixPath) -> None:
        self._stream = stream
        self._name = name

    def __enter__(self) -> BinaryIO:
        return self._stream

    def __exit__(self, exc_type, exc_val, exc_tb) -> None:
        self._stream.close()

class IBucket(PydanticValidated, ABC):
    """
    This class is intended to be a base class for all object storage implementations.
    - it should not have any minio specific code
    - it should use only PurePosixPath as the object_name
    - it should not use bucket concept as it is not applicable to all object storage implementations.
        - Every instance of the this class will be associated with a single bucket for the lifetime of the instance.
    - No retries to the underlying storage (like Minio) can be used, since this should be done by the underlying Minio client
    """

    SEP = "/"
    SPLIT_PREFIX_RE = re.compile(rf"^((?:[{S3_NAME_CHARS_NO_SEP}]+/)*)([{S3_NAME_CHARS_NO_SEP}]*)$")
    OBJ_NAME_RE = re.compile(rf"^(?:[{S3_NAME_CHARS_NO_SEP}]+/)*[{S3_NAME_CHARS_NO_SEP}]+$")
    PREFIX_RE = re.compile(rf"^(?:[{S3_NAME_CHARS_NO_SEP}]+/)*[{S3_NAME_CHARS_NO_SEP}]*$")
    DEFAULT_ENCODING = "utf-8"
    MINIO_PATH_TEMP_SUFFIX_LEN = 43  # Minio will add to any downloaded path a `stat.etag + '.part.minio'` suffix
    WINDOWS_MAX_PATH = 260

    @staticmethod
    def _split_prefix(prefix: PurePosixPath | str) -> Tuple[Optional[str], Optional[str]]:
        """
        Validates & splits the given prefix into a "directory path" and a prefix.
        Throws ValueError if the prefix is invalid, thus this can be used to validate the prefix.

        :param prefix: prefix of objects to list. prefix can end with /, but use `str` as `PurePosixPath` will remove the trailing "/"
        :return: a tuple of (directory_path, name_prefix)
        """
        s_prefix = str(prefix)
        if s_prefix == "":
            return "", ""
        m = IBucket.SPLIT_PREFIX_RE.match(s_prefix)
        if m:
            dir_prefix = m.group(1) or ""
            name_prefix = m.group(2)
            assert isinstance(name_prefix, str)
            return dir_prefix, name_prefix
        raise ValueError(f"Invalid S3 prefix: {prefix}")

    @staticmethod
    def _encode_content(content: Union[str, bytes, bytearray]) -> bytes:
        """
        Encodes the given content to bytes using the default encoding if necessary.

        :param content: Content to encode, can be string, bytes or bytearray
        :return: Encoded content as bytes
        :raises ValueError: If content is not of type str, bytes or bytearray
        """
        validate(isinstance(content, (str, bytes, bytearray)), f"content must be str, bytes or bytearray, but got {type(content)}")
        return content if isinstance(content, (bytes, bytearray)) else content.encode(IBucket.DEFAULT_ENCODING)

    @staticmethod
    def _validate_name(name: PurePosixPath | str) -> str:
        """
        Validates the given object name.
        Throws ValueError if the object name is invalid, thus this can be used to validate the object name.

        :param name: Object name to validate
        :return: Validated object name as string
        :raises ValueError: If the object name is invalid
        """
        if isinstance(name, PurePosixPath):
            name = str(name)
        validate(IBucket.OBJ_NAME_RE.match(name), f"Invalid S3 object name: {name}")
        return name

    @staticmethod
    def _validate_prefix(prefix: PurePosixPath | str) -> str:
        """
        Validates the given prefix.
        Throws ValueError if the prefix is invalid, thus this can be used to validate the prefix.

        :param prefix: Prefix to validate
        :return: Validated prefix as string
        :raises ValueError: If the prefix is invalid
        """
        if isinstance(prefix, PurePosixPath):
            prefix = str(prefix)
        validate(IBucket.PREFIX_RE.match(prefix), f"Invalid S3 prefix: {prefix}")
        return prefix

    @abstractmethod
    def put_object(self, name: PurePosixPath | str, content: Union[str, bytes, bytearray]) -> None:
        """
        Stores an object with the given name and content.

        :param name: Name of the object to store
        :param content: Content to store, can be string, bytes or bytearray
        :raises ValueError: If name is invalid or content is of wrong type
        """
        raise NotImplementedError()

    @abstractmethod
    def put_object_stream(self, name: PurePosixPath | str, stream: BinaryIO) -> None:
        """
        Stores an object with the given name using a stream as content source.

        :param name: Name of the object to store
        :param stream: Binary stream containing the object's content
        :raises ValueError: If name is invalid
        :raises IOError: If stream operations fail
        """
        raise NotImplementedError()

    @abstractmethod
    def get_object(self, name: PurePosixPath | str) -> bytes:
        """
        Retrieves the content of an object.

        :param name: Name of the object to retrieve
        :return: Object content as bytes
        :raises FileNotFoundError: If the object is not found
        :raises ValueError: If name is invalid
        """
        raise NotImplementedError()

    @abstractmethod
    def get_object_stream(self, name: PurePosixPath | str) -> ObjectStream:
        """
        Retrieves a stream for reading the object's content.

        :param name: Name of the object to retrieve
        :return: ObjectStream instance for reading the content
        :raises FileNotFoundError: If the object is not found
        :raises ValueError: If name is invalid
<<<<<<< HEAD
        """
        raise NotImplementedError()

    @abstractmethod
    def get_size(self, name: PurePosixPath | str) -> int:
        """
        Gets the size of an object in bytes.

        :param name: Name of the object
        :return: Size of the object in bytes
        :raises FileNotFoundError: If the object is not found
        :raises ValueError: If name is invalid
=======
>>>>>>> 0390e7a9
        """
        raise NotImplementedError()

    @abstractmethod
    def get_size(self, name: PurePosixPath | str) -> int:
        """
        Gets the size of an object in bytes.

        :param name: Name of the object
        :return: Size of the object in bytes
        :raises FileNotFoundError: If the object is not found
        :raises ValueError: If name is invalid
        """
        raise NotImplementedError()

    def fput_object(self, name: PurePosixPath | str, file_path: Path) -> None:
        """
        Stores the content of a file as an object.

        :param name: Name of the object to store
        :param file_path: Path to the file to store
        :raises ValueError: If name is invalid
        :raises IOError: If file operations fail
        """
        content = file_path.read_bytes()
        self.put_object(name, content)

    def fget_object(self, name: PurePosixPath | str, file_path: Path) -> None:
        """
        Downloads an object's content to a file.

        :param name: Name of the object to retrieve
        :param file_path: Path where to save the object's content
        :raises FileNotFoundError: If the object is not found
        :raises ValueError: If name is invalid or path length exceeds Windows limitations
        :raises IOError: If file operations fail
        """
        random_suffix = uuid.uuid4().hex[:8]
        tmp_file_path = file_path.parent / f"_{file_path.name}.{random_suffix}.part"

        try:
            response = self.get_object(name)
            tmp_file_path.write_bytes(response)
            if os.path.exists(file_path):
                os.remove(file_path)  # For windows compatibility.
            os.rename(tmp_file_path, file_path)
        except FileNotFoundError as exc:
            if os.name == "nt":
                if len(str(tmp_file_path)) >= self.WINDOWS_MAX_PATH - self.MINIO_PATH_TEMP_SUFFIX_LEN:
                    raise ValueError(
                        "Reduce the Minio cache path length, Windows has limitation on the path length. "
                        "More details here: https://docs.python.org/3/using/windows.html#removing-the-max-path-limitation"
                    ) from exc
            raise

        finally:
            if tmp_file_path.exists():
                tmp_file_path.unlink(missing_ok=True)

    def remove_prefix(self, prefix: PurePosixPath | str) -> None:
        """
        Removes all objects with given prefix. Prefix can be empty ("") to remove all objects in the bucket.
        """
        objects = self.list_objects(prefix)
        self.remove_objects(objects)

    @abstractmethod
    def list_objects(self, prefix: PurePosixPath | str = "") -> slist[PurePosixPath]:
        """
        Performs a deep/recursive listing of all objects with given prefix.
        It will return the complete list of objects, even if they are in subdirectories, and event if the list is huge (it will perform pagination).

        :param prefix: prefix of objects to list. prefix can be empty ("")end with /, but use `str` as `PurePosixPath` will remove the trailing "/"
        :raises ValueError: if the prefix is invalid
        """
        raise NotImplementedError()

    @abstractmethod
    def shallow_list_objects(self, prefix: PurePosixPath | str = "") -> ShallowListing:
        """
        Performs a non-recursive listing of all objects with given prefix.
        It will return a `ShallowListing` object, which contains a list of objects and a list of common prefixes (equivalent to directories on FileSystems).

        :param prefix: prefix of objects to list. prefix can be empty ("")end with /, but use `str` as `PurePosixPath` will remove the trailing "/"
        :raises ValueError: if the prefix is invalid
        """
        raise NotImplementedError()

    @abstractmethod
    def exists(self, name: PurePosixPath | str) -> bool:
        raise NotImplementedError()

    @abstractmethod
    def remove_objects(self, names: Iterable[PurePosixPath | str]) -> slist[DeleteError]:
        """
        This does not return an error when a specified file doesn't exist in the bucket
        It's by design and is consistent with the behavior of similar APIs in Amazon S3.
        This design choice is made for a few reasons: Idempotency, Simplification of Client Logic, Security and Privacy, etc..
        """
        raise NotImplementedError()

    def copy_prefix(self, dst_bucket: Self, src_prefix: PurePosixPath | str, dst_prefix: PurePosixPath | str = "", threads: int = 1) -> None:
        """
        Copies all objects with given src_prefix to the dst_prefix, from self to dest_bucket.
        """
        validate(threads > 0, "threads must be greater than 0")
        src_objects = self.list_objects(src_prefix).to_list()
        if not isinstance(dst_prefix, str):
            dst_prefix = str(dst_prefix)
        if not isinstance(src_prefix, str):
            src_prefix = str(src_prefix)
        src_pref_len = len(src_prefix)

        def _copy_object(src_obj: PurePosixPath | str) -> None:
            obj = str(src_obj)
            assert obj.startswith(src_prefix)
            name = dst_prefix + obj[src_pref_len:]
            if name.startswith("/"):
                name = name[1:]
            dst_bucket.put_object(name, self.get_object(src_obj))

        max_threads = max(1, min(threads, len(src_objects)))
        src_objects.fastmap(_copy_object, poolSize=max_threads).size()

    def move_prefix(self, dst_bucket: Self, src_prefix: PurePosixPath | str, dst_prefix: PurePosixPath | str = "", threads: int = 1) -> None:
        """
        Moves all objects with given src_prefix to the dst_prefix, from src_bucket to self.
        """
        self.copy_prefix(dst_bucket, src_prefix, dst_prefix, threads)
        self.remove_prefix(src_prefix)


class AbstractAppendOnlySynchronizedBucket(IBucket):
    """
    This class implements a synchronized, append-only bucket that wraps another bucket.
    It's useful for implementing a Bucket having a local FS cache and a remote storage, where the cache is shared between multiple processes,
    requiring synchronization of access to the LocalFS cache.

    Key characteristics:
    - Append-only: Objects cannot be modified once created
    - Synchronized: Uses locking to prevent concurrent access to the same object
    - Delegating: All operations are delegated to the underlying base bucket
    - No deletion: remove_objects operation is not supported

    The locking mechanism is implemented by the concrete subclasses through _lock_object and _unlock_object methods.
    """

    def __init__(self, base_bucket: IBucket) -> None:
        """
        Initialize the synchronized bucket with a base bucket.

        :param base_bucket: The underlying bucket to which operations will be delegated
        """
        self._base_bucket = base_bucket

    def put_object(self, name: PurePosixPath | str, content: Union[str, bytes, bytearray]) -> None:
        """
        Stores an object with the given name and content in a synchronized manner.
        Prevents concurrent writes to the same object.

        :param name: Name of the object to store
        :param content: Content to store, can be string, bytes or bytearray
        :raises ValueError: If name is invalid or content is of wrong type
        :raises io.UnsupportedOperation: If the object already exists
        """
        self._lock_object(name)
        if self._base_bucket.exists(name):
            raise io.UnsupportedOperation(f"Object {name} already exists in AppendOnlySynchronizedBucket")
        try:
            self._base_bucket.put_object(name, content)
        finally:
            self._unlock_object(name)

    def put_object_stream(self, name: PurePosixPath | str, stream: BinaryIO) -> None:
        """
        Stores an object with the given name using a stream as content source in a synchronized manner.
        Prevents concurrent writes to the same object.

        :param name: Name of the object to store
        :param stream: Binary stream containing the object's content
        :raises ValueError: If name is invalid
        :raises io.UnsupportedOperation: If the object already exists
        :raises IOError: If stream operations fail
        """
        self._lock_object(name)
        if self._base_bucket.exists(name):
            raise io.UnsupportedOperation(f"Object {name} already exists in AppendOnlySynchronizedBucket")
        try:
            self._base_bucket.put_object_stream(name, stream)
        finally:
            self._unlock_object(name)

    def get_object(self, name: PurePosixPath | str) -> bytes:
        """
        Retrieves the content of an object in a synchronized manner.
        Only locks if the object doesn't exist (to prevent race conditions during creation).

        :param name: Name of the object to retrieve
        :return: Object content as bytes
        :raises FileNotFoundError: If the object is not found
        :raises ValueError: If name is invalid
        """
        if self.exists(name):
            return self._base_bucket.get_object(name)
        self._lock_object(name)
        try:
            return self._base_bucket.get_object(name)
        finally:
            self._unlock_object(name)
<<<<<<< HEAD

    def get_size(self, name: PurePosixPath | str) -> int:
        return self._base_bucket.get_size(name)
=======
>>>>>>> 0390e7a9

    def get_size(self, name: PurePosixPath | str) -> int:
        return self._base_bucket.get_size(name)

    def get_object_stream(self, name: PurePosixPath | str) -> ObjectStream:
        """
        Retrieves a stream for reading the object's content in a synchronized manner.
        Only locks if the object doesn't exist (to prevent race conditions during creation).

        :param name: Name of the object to retrieve
        :return: ObjectStream instance for reading the content
        :raises FileNotFoundError: If the object is not found
        :raises ValueError: If name is invalid
        """
        if self.exists(name):
            return self._base_bucket.get_object_stream(name)
        self._lock_object(name)
        try:
            return self._base_bucket.get_object_stream(name)
        finally:
            self._unlock_object(name)

    def list_objects(self, prefix: PurePosixPath | str = "") -> slist[PurePosixPath]:
        """
        Lists all objects with the given prefix.
        No synchronization needed as this is a read-only operation.

        :param prefix: Prefix of objects to list
        :return: List of object names as PurePosixPath
        :raises ValueError: If prefix is invalid
        """
        return self._base_bucket.list_objects(prefix)

    def shallow_list_objects(self, prefix: PurePosixPath | str = "") -> ShallowListing:
        """
        Lists objects and prefixes at the current level with the given prefix.
        No synchronization needed as this is a read-only operation.

        :param prefix: Prefix of objects to list
        :return: ShallowListing containing objects and prefixes at the current level
        :raises ValueError: If prefix is invalid
        """
        return self._base_bucket.shallow_list_objects(prefix)

    def exists(self, name: PurePosixPath | str) -> bool:
        """
        Checks if an object exists.

        :param name: Name of the object to check
        :return: True if the object exists, False otherwise
        :raises ValueError: If name is invalid
        """
        return self._base_bucket.exists(name)

    def remove_objects(self, names: Iterable[PurePosixPath | str]) -> slist[DeleteError]:
        """
        Not supported in append-only buckets.

        :param names: Names of objects to remove
        :raises io.UnsupportedOperation: Always, as remove_objects is not supported
        """
        raise io.UnsupportedOperation("remove_objects is not supported for AbstractAppendOnlySynchronizedBucket")

    @abstractmethod
    def _lock_object(self, name: PurePosixPath | str) -> None:
        """
        Acquires a lock for the specified object.
        Must be implemented by concrete subclasses.

        :param name: Name of the object to lock
        """
        raise NotImplementedError()

    @abstractmethod
    def _unlock_object(self, name: PurePosixPath | str) -> None:
        """
        Releases the lock for the specified object.
        Must be implemented by concrete subclasses.

        :param name: Name of the object to unlock
        """
        raise NotImplementedError()<|MERGE_RESOLUTION|>--- conflicted
+++ resolved
@@ -161,21 +161,6 @@
         :return: ObjectStream instance for reading the content
         :raises FileNotFoundError: If the object is not found
         :raises ValueError: If name is invalid
-<<<<<<< HEAD
-        """
-        raise NotImplementedError()
-
-    @abstractmethod
-    def get_size(self, name: PurePosixPath | str) -> int:
-        """
-        Gets the size of an object in bytes.
-
-        :param name: Name of the object
-        :return: Size of the object in bytes
-        :raises FileNotFoundError: If the object is not found
-        :raises ValueError: If name is invalid
-=======
->>>>>>> 0390e7a9
         """
         raise NotImplementedError()
 
@@ -385,12 +370,6 @@
             return self._base_bucket.get_object(name)
         finally:
             self._unlock_object(name)
-<<<<<<< HEAD
-
-    def get_size(self, name: PurePosixPath | str) -> int:
-        return self._base_bucket.get_size(name)
-=======
->>>>>>> 0390e7a9
 
     def get_size(self, name: PurePosixPath | str) -> int:
         return self._base_bucket.get_size(name)
